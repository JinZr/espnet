--- conflicted
+++ resolved
@@ -19,13 +19,10 @@
 /ŋ/                   3320.00ms -  3340.00ms
 """
 
-<<<<<<< HEAD
-=======
 import argparse
 
 import numpy as np
 import soundfile as sf
->>>>>>> 9b126320
 import torch
 import torch.nn.functional as F
 import torchaudio
