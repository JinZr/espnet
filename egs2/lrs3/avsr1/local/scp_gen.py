import argparse
import glob
import os


def main():
    parser = get_parser()
    args = parser.parse_args()
    pretrain_file_lists = sorted(
        glob.glob(
            os.path.join(args.data_dir, "pretrain", "**", "*.mp4"), recursive=True
        )
    )
    pretrain_file_lists = [
        f"{os.sep}".join(os.path.normpath(f).split(os.sep)[-3:])[:-4]
        for f in pretrain_file_lists
    ]
    train_file_lists = sorted(
        glob.glob(
            os.path.join(args.data_dir, "trainval", "**", "*.mp4"), recursive=True
        )
    )
    train_file_lists = [
        f"{os.sep}".join(os.path.normpath(f).split(os.sep)[-3:])[:-4]
        for f in train_file_lists
    ]
    test_file_lists = sorted(
        glob.glob(os.path.join(args.data_dir, "test", "**", "*.mp4"), recursive=True)
    )
    test_file_lists = [
        f"{os.sep}".join(os.path.normpath(f).split(os.sep)[-3:])[:-4]
        for f in test_file_lists
    ]
    with open("local/lrs3-valid.id", "r") as txt:
        lines = txt.readlines()
    val_file_lists = [line.strip() for line in lines]
    train_file_lists = [f for f in train_file_lists if f not in val_file_lists]

    train_out_dir = f"data/train/video.scp"
    os.makedirs(os.path.dirname(train_out_dir), exist_ok=True)
    with open(train_out_dir, "w") as txt:
        for line in train_file_lists + pretrain_file_lists:
            txt.write(
<<<<<<< HEAD
                f'{"_".join(line.split(os.sep))} \
                    {os.path.join(args.data_dir, line)}.mp4\n')
    val_out_dir = f'data/val/video.scp'
=======
                f'{"_".join(line.split(os.sep))} {os.path.join(args.data_dir, line)}.mp4\n'
            )
    val_out_dir = f"data/val/video.scp"
>>>>>>> 8a6a4990
    os.makedirs(os.path.dirname(val_out_dir), exist_ok=True)
    with open(val_out_dir, "w") as txt:
        for line in val_file_lists:
            txt.write(
<<<<<<< HEAD
                f'{"_".join(line.split(os.sep))} \
                    {os.path.join(args.data_dir, line)}.mp4\n')
    test_out_dir = f'data/test/video.scp'
=======
                f'{"_".join(line.split(os.sep))} {os.path.join(args.data_dir, line)}.mp4\n'
            )
    test_out_dir = f"data/test/video.scp"
>>>>>>> 8a6a4990
    os.makedirs(os.path.dirname(test_out_dir), exist_ok=True)
    with open(test_out_dir, "w") as txt:
        for line in test_file_lists:
            txt.write(
<<<<<<< HEAD
                f'{"_".join(line.split(os.sep))} \
                    {os.path.join(args.data_dir, line)}.mp4\n')
=======
                f'{"_".join(line.split(os.sep))} {os.path.join(args.data_dir, line)}.mp4\n'
            )
>>>>>>> 8a6a4990

    with open(f"data/train/text", "w") as txtw:
        for line in train_file_lists + pretrain_file_lists:
            with open(os.path.join(args.data_dir, line) + ".txt", "r") as txt:
                txtw.write(
<<<<<<< HEAD
                    f'{"_".join(line.split(os.sep))}\
                        \t{txt.readlines()[0][7:].strip()}\n')
=======
                    f'{"_".join(line.split(os.sep))}\t{txt.readlines()[0][7:].strip()}\n'
                )
>>>>>>> 8a6a4990

    with open(f"data/val/text", "w") as txtw:
        for line in val_file_lists:
            with open(os.path.join(args.data_dir, line) + ".txt", "r") as txt:
                txtw.write(
<<<<<<< HEAD
                    f'{"_".join(line.split(os.sep))}\
                        \t{txt.readlines()[0][7:].strip()}\n')
=======
                    f'{"_".join(line.split(os.sep))}\t{txt.readlines()[0][7:].strip()}\n'
                )
>>>>>>> 8a6a4990

    with open(f"data/test/text", "w") as txtw:
        for line in test_file_lists:
            with open(os.path.join(args.data_dir, line) + ".txt", "r") as txt:
                txtw.write(
<<<<<<< HEAD
                    f'{"_".join(line.split(os.sep))}\
                        \t{txt.readlines()[0][7:].strip()}\n')
=======
                    f'{"_".join(line.split(os.sep))}\t{txt.readlines()[0][7:].strip()}\n'
                )
>>>>>>> 8a6a4990


def get_parser():
    parser = argparse.ArgumentParser(
        description="Command-line script for preprocessing."
    )
    parser.add_argument("--data_dir", type=str, required=True, help="data_dir")
    parser.add_argument(
        "--model", type=str, required=True, help="AV-HuBERT model config"
    )
    return parser


if __name__ == "__main__":
    main()<|MERGE_RESOLUTION|>--- conflicted
+++ resolved
@@ -41,75 +41,38 @@
     with open(train_out_dir, "w") as txt:
         for line in train_file_lists + pretrain_file_lists:
             txt.write(
-<<<<<<< HEAD
                 f'{"_".join(line.split(os.sep))} \
                     {os.path.join(args.data_dir, line)}.mp4\n')
+            
     val_out_dir = f'data/val/video.scp'
-=======
-                f'{"_".join(line.split(os.sep))} {os.path.join(args.data_dir, line)}.mp4\n'
-            )
-    val_out_dir = f"data/val/video.scp"
->>>>>>> 8a6a4990
     os.makedirs(os.path.dirname(val_out_dir), exist_ok=True)
     with open(val_out_dir, "w") as txt:
         for line in val_file_lists:
             txt.write(
-<<<<<<< HEAD
                 f'{"_".join(line.split(os.sep))} \
                     {os.path.join(args.data_dir, line)}.mp4\n')
+            
     test_out_dir = f'data/test/video.scp'
-=======
-                f'{"_".join(line.split(os.sep))} {os.path.join(args.data_dir, line)}.mp4\n'
-            )
-    test_out_dir = f"data/test/video.scp"
->>>>>>> 8a6a4990
     os.makedirs(os.path.dirname(test_out_dir), exist_ok=True)
     with open(test_out_dir, "w") as txt:
         for line in test_file_lists:
             txt.write(
-<<<<<<< HEAD
                 f'{"_".join(line.split(os.sep))} \
                     {os.path.join(args.data_dir, line)}.mp4\n')
-=======
-                f'{"_".join(line.split(os.sep))} {os.path.join(args.data_dir, line)}.mp4\n'
-            )
->>>>>>> 8a6a4990
-
-    with open(f"data/train/text", "w") as txtw:
-        for line in train_file_lists + pretrain_file_lists:
-            with open(os.path.join(args.data_dir, line) + ".txt", "r") as txt:
-                txtw.write(
-<<<<<<< HEAD
-                    f'{"_".join(line.split(os.sep))}\
-                        \t{txt.readlines()[0][7:].strip()}\n')
-=======
-                    f'{"_".join(line.split(os.sep))}\t{txt.readlines()[0][7:].strip()}\n'
-                )
->>>>>>> 8a6a4990
 
     with open(f"data/val/text", "w") as txtw:
         for line in val_file_lists:
             with open(os.path.join(args.data_dir, line) + ".txt", "r") as txt:
                 txtw.write(
-<<<<<<< HEAD
                     f'{"_".join(line.split(os.sep))}\
                         \t{txt.readlines()[0][7:].strip()}\n')
-=======
-                    f'{"_".join(line.split(os.sep))}\t{txt.readlines()[0][7:].strip()}\n'
-                )
->>>>>>> 8a6a4990
 
     with open(f"data/test/text", "w") as txtw:
         for line in test_file_lists:
             with open(os.path.join(args.data_dir, line) + ".txt", "r") as txt:
                 txtw.write(
-<<<<<<< HEAD
                     f'{"_".join(line.split(os.sep))}\
                         \t{txt.readlines()[0][7:].strip()}\n')
-=======
-                    f'{"_".join(line.split(os.sep))}\t{txt.readlines()[0][7:].strip()}\n'
-                )
->>>>>>> 8a6a4990
 
 
 def get_parser():
