from abc import ABC
import logging

import ci_sdr
import fast_bss_eval
import torch


from espnet2.enh.loss.criterions.abs_loss import AbsEnhLoss
import asteroid_filterbanks.transforms as af_transforms
from asteroid_filterbanks import make_enc_dec


class TimeDomainLoss(AbsEnhLoss, ABC):
    """Base class for all time-domain Enhancement loss modules."""

    pass


EPS = torch.finfo(torch.get_default_dtype()).eps


class CISDRLoss(TimeDomainLoss):
    """CI-SDR loss

    Reference:
        Convolutive Transfer Function Invariant SDR Training
        Criteria for Multi-Channel Reverberant Speech Separation;
        C. Boeddeker et al., 2021;
        https://arxiv.org/abs/2011.15003
    Args:
        ref: (Batch, samples)
        inf: (Batch, samples)
        filter_length (int): a time-invariant filter that allows
                                slight distortion via filtering
    Returns:
        loss: (Batch,)
    """

    def __init__(self, filter_length=512, name=None):
        super().__init__()
        self.filter_length = filter_length

        self._name = "ci_sdr_loss" if name is None else name

    @property
    def name(self) -> str:
        return self._name

    def forward(
        self,
        ref: torch.Tensor,
        inf: torch.Tensor,
    ) -> torch.Tensor:

        assert ref.shape == inf.shape, (ref.shape, inf.shape)

        return ci_sdr.pt.ci_sdr_loss(
            inf, ref, compute_permutation=False, filter_length=self.filter_length
        )


class SNRLoss(TimeDomainLoss):
    def __init__(self, eps=EPS, name=None):
        super().__init__()
        self.eps = float(eps)

        self._name = "snr_loss" if name is None else name

    @property
    def name(self) -> str:
        return self._name

    def forward(
        self,
        ref: torch.Tensor,
        inf: torch.Tensor,
    ) -> torch.Tensor:
        # the return tensor should be shape of (batch,)

        noise = inf - ref

        snr = 20 * (
            torch.log10(torch.norm(ref, p=2, dim=1).clamp(min=self.eps))
            - torch.log10(torch.norm(noise, p=2, dim=1).clamp(min=self.eps))
        )
        return -snr


class SDRLoss(TimeDomainLoss):
    """SDR loss.

    filter_length: int
        The length of the distortion filter allowed (default: ``512``)
    use_cg_iter:
        If provided, an iterative method is used to solve for the distortion
        filter coefficients instead of direct Gaussian elimination.
        This can speed up the computation of the metrics in case the filters
        are long. Using a value of 10 here has been shown to provide
        good accuracy in most cases and is sufficient when using this
        loss to train neural separation networks.
    clamp_db: float
        clamp the output value in  [-clamp_db, clamp_db]
    zero_mean: bool
        When set to True, the mean of all signals is subtracted prior.
    load_diag:
        If provided, this small value is added to the diagonal coefficients of
        the system metrics when solving for the filter coefficients.
        This can help stabilize the metric in the case where some of the reference
        signals may sometimes be zero
    """

    def __init__(
        self,
        filter_length=512,
        use_cg_iter=None,
        clamp_db=None,
        zero_mean=True,
        load_diag=None,
        name=None,
    ):
        super().__init__()

        self.filter_length = filter_length
        self.use_cg_iter = use_cg_iter
        self.clamp_db = clamp_db
        self.zero_mean = zero_mean
        self.load_diag = load_diag

        self._name = "sdr_loss" if name is None else name

    @property
    def name(self) -> str:
        return self._name

    def forward(
        self,
        ref: torch.Tensor,
        est: torch.Tensor,
    ) -> torch.Tensor:
        """SDR forward.

        Args:
            ref: Tensor, (..., n_samples)
                reference signal
            est: Tensor (..., n_samples)
                estimated signal

        Returns:
            loss: (...,)
                the SDR loss (negative sdr)
        """

        sdr_loss = fast_bss_eval.sdr_loss(
            est=est,
            ref=ref,
            filter_length=self.filter_length,
            use_cg_iter=self.use_cg_iter,
            zero_mean=self.zero_mean,
            clamp_db=self.clamp_db,
            load_diag=self.load_diag,
            pairwise=False,
        )

        return sdr_loss


class SISNRLoss(TimeDomainLoss):
    """SI-SNR (or named SI-SDR) loss

    A more stable SI-SNR loss with clamp from `fast_bss_eval`.

    Attributes:
        clamp_db: float
            clamp the output value in  [-clamp_db, clamp_db]
        zero_mean: bool
            When set to True, the mean of all signals is subtracted prior.
        eps: float
            Deprecated. Keeped for compatibility.
    """

    def __init__(self, clamp_db=None, zero_mean=True, eps=None, name=None):
        super().__init__()
        self.clamp_db = clamp_db
        self.zero_mean = zero_mean
        if eps is not None:
            logging.warning("Eps is deprecated in si_snr loss, set clamp_db instead.")

        self._name = "si_snr_loss" if name is None else name

    @property
    def name(self) -> str:
        return self._name

    def forward(
        self,
        ref: torch.Tensor,
        est: torch.Tensor,
    ) -> torch.Tensor:
        """SI-SNR forward.

        Args:

            ref: Tensor, (..., n_samples)
                reference signal
            est: Tensor (..., n_samples)
                estimated signal

        Returns:
            loss: (...,)
                the SI-SDR loss (negative si-sdr)
        """

        si_snr = fast_bss_eval.si_sdr_loss(
            est=est,
            ref=ref,
            zero_mean=self.zero_mean,
            clamp_db=self.clamp_db,
            pairwise=False,
        )

<<<<<<< HEAD
        return -1 * pair_wise_si_snr


class MultiResL1SpecLoss(TimeDomainLoss):
    def __init__(self, window_sz=[512], hop_sz=None, eps=1e-8, time_domain_weight=0.5):
        super(MultiResL1SpecLoss, self).__init__()

        assert [x % 2 == 0 for x in window_sz]
        self.window_sz = window_sz

        if hop_sz is None:
            self.hop_sz = [x // 2 for x in window_sz]
        else:
            self.hop_sz = hop_sz

        self.time_domain_weight = time_domain_weight
        self.eps = eps
        self.stft_encoders = torch.nn.ModuleList([])
        for w, h in zip(self.window_sz, self.hop_sz):
            stft_enc, _ = make_enc_dec("torch_stft", w, w, h)
            self.stft_encoders.append(stft_enc)

    @property
    def name(self) -> str:
        return "l1_timedomain+magspec_loss"

    def forward(
        self,
        target: torch.Tensor,
        estimate: torch.Tensor,
    ):
        # shape bsz, samples
        scaling_factor = torch.sum(estimate * target, -1, keepdim=True) / (
            torch.sum(estimate**2, -1, keepdim=True) + self.eps
        )
        time_domain_loss = torch.mean((estimate * scaling_factor - target).abs())

        if len(self.stft_encoders) == 0:
            return time_domain_loss
        else:
            spectral_loss = torch.zeros_like(time_domain_loss)
            for stft_enc in self.stft_encoders:
                target_stft = stft_enc(target)
                estimate_stft = stft_enc(estimate * scaling_factor)
                c_loss = torch.mean(
                    (
                        af_transforms.mag(estimate_stft)
                        - af_transforms.mag(target_stft)
                    ).abs()
                )
                spectral_loss += c_loss

            return time_domain_loss * self.time_domain_weight + (
                1 - self.time_domain_weight
            ) * spectral_loss / len(self.stft_encoders)
=======
        return si_snr


class TimeDomainMSE(TimeDomainLoss):
    def __init__(self, name=None):
        super().__init__()
        self._name = "TD_MSE_loss" if name is None else name

    @property
    def name(self) -> str:
        return self._name

    def forward(self, ref, inf) -> torch.Tensor:
        """Time-domain MSE loss forward.

        Args:
            ref: (Batch, T) or (Batch, T, C)
            inf: (Batch, T) or (Batch, T, C)
        Returns:
            loss: (Batch,)
        """
        assert ref.shape == inf.shape, (ref.shape, inf.shape)

        mseloss = (ref - inf).pow(2)
        if ref.dim() == 3:
            mseloss = mseloss.mean(dim=[1, 2])
        elif ref.dim() == 2:
            mseloss = mseloss.mean(dim=1)
        else:
            raise ValueError(
                "Invalid input shape: ref={}, inf={}".format(ref.shape, inf.shape)
            )
        return mseloss


class TimeDomainL1(TimeDomainLoss):
    def __init__(self, name=None):
        super().__init__()
        self._name = "TD_L1_loss" if name is None else name

    @property
    def name(self) -> str:
        return self._name

    def forward(self, ref, inf) -> torch.Tensor:
        """Time-domain L1 loss forward.

        Args:
            ref: (Batch, T) or (Batch, T, C)
            inf: (Batch, T) or (Batch, T, C)
        Returns:
            loss: (Batch,)
        """
        assert ref.shape == inf.shape, (ref.shape, inf.shape)

        l1loss = abs(ref - inf)
        if ref.dim() == 3:
            l1loss = l1loss.mean(dim=[1, 2])
        elif ref.dim() == 2:
            l1loss = l1loss.mean(dim=1)
        else:
            raise ValueError(
                "Invalid input shape: ref={}, inf={}".format(ref.shape, inf.shape)
            )
        return l1loss
>>>>>>> 1b124104
<|MERGE_RESOLUTION|>--- conflicted
+++ resolved
@@ -219,8 +219,71 @@
             pairwise=False,
         )
 
-<<<<<<< HEAD
-        return -1 * pair_wise_si_snr
+        return si_snr
+
+
+class TimeDomainMSE(TimeDomainLoss):
+    def __init__(self, name=None):
+        super().__init__()
+        self._name = "TD_MSE_loss" if name is None else name
+
+    @property
+    def name(self) -> str:
+        return self._name
+
+    def forward(self, ref, inf) -> torch.Tensor:
+        """Time-domain MSE loss forward.
+
+        Args:
+            ref: (Batch, T) or (Batch, T, C)
+            inf: (Batch, T) or (Batch, T, C)
+        Returns:
+            loss: (Batch,)
+        """
+        assert ref.shape == inf.shape, (ref.shape, inf.shape)
+
+        mseloss = (ref - inf).pow(2)
+        if ref.dim() == 3:
+            mseloss = mseloss.mean(dim=[1, 2])
+        elif ref.dim() == 2:
+            mseloss = mseloss.mean(dim=1)
+        else:
+            raise ValueError(
+                "Invalid input shape: ref={}, inf={}".format(ref.shape, inf.shape)
+            )
+        return mseloss
+
+
+class TimeDomainL1(TimeDomainLoss):
+    def __init__(self, name=None):
+        super().__init__()
+        self._name = "TD_L1_loss" if name is None else name
+
+    @property
+    def name(self) -> str:
+        return self._name
+
+    def forward(self, ref, inf) -> torch.Tensor:
+        """Time-domain L1 loss forward.
+
+        Args:
+            ref: (Batch, T) or (Batch, T, C)
+            inf: (Batch, T) or (Batch, T, C)
+        Returns:
+            loss: (Batch,)
+        """
+        assert ref.shape == inf.shape, (ref.shape, inf.shape)
+
+        l1loss = abs(ref - inf)
+        if ref.dim() == 3:
+            l1loss = l1loss.mean(dim=[1, 2])
+        elif ref.dim() == 2:
+            l1loss = l1loss.mean(dim=1)
+        else:
+            raise ValueError(
+                "Invalid input shape: ref={}, inf={}".format(ref.shape, inf.shape)
+            )
+        return l1loss
 
 
 class MultiResL1SpecLoss(TimeDomainLoss):
@@ -274,71 +337,4 @@
 
             return time_domain_loss * self.time_domain_weight + (
                 1 - self.time_domain_weight
-            ) * spectral_loss / len(self.stft_encoders)
-=======
-        return si_snr
-
-
-class TimeDomainMSE(TimeDomainLoss):
-    def __init__(self, name=None):
-        super().__init__()
-        self._name = "TD_MSE_loss" if name is None else name
-
-    @property
-    def name(self) -> str:
-        return self._name
-
-    def forward(self, ref, inf) -> torch.Tensor:
-        """Time-domain MSE loss forward.
-
-        Args:
-            ref: (Batch, T) or (Batch, T, C)
-            inf: (Batch, T) or (Batch, T, C)
-        Returns:
-            loss: (Batch,)
-        """
-        assert ref.shape == inf.shape, (ref.shape, inf.shape)
-
-        mseloss = (ref - inf).pow(2)
-        if ref.dim() == 3:
-            mseloss = mseloss.mean(dim=[1, 2])
-        elif ref.dim() == 2:
-            mseloss = mseloss.mean(dim=1)
-        else:
-            raise ValueError(
-                "Invalid input shape: ref={}, inf={}".format(ref.shape, inf.shape)
-            )
-        return mseloss
-
-
-class TimeDomainL1(TimeDomainLoss):
-    def __init__(self, name=None):
-        super().__init__()
-        self._name = "TD_L1_loss" if name is None else name
-
-    @property
-    def name(self) -> str:
-        return self._name
-
-    def forward(self, ref, inf) -> torch.Tensor:
-        """Time-domain L1 loss forward.
-
-        Args:
-            ref: (Batch, T) or (Batch, T, C)
-            inf: (Batch, T) or (Batch, T, C)
-        Returns:
-            loss: (Batch,)
-        """
-        assert ref.shape == inf.shape, (ref.shape, inf.shape)
-
-        l1loss = abs(ref - inf)
-        if ref.dim() == 3:
-            l1loss = l1loss.mean(dim=[1, 2])
-        elif ref.dim() == 2:
-            l1loss = l1loss.mean(dim=1)
-        else:
-            raise ValueError(
-                "Invalid input shape: ref={}, inf={}".format(ref.shape, inf.shape)
-            )
-        return l1loss
->>>>>>> 1b124104
+            ) * spectral_loss / len(self.stft_encoders)