--- conflicted
+++ resolved
@@ -2840,199 +2840,7 @@
 
         data = self._text_process(data)
 
-<<<<<<< HEAD
         return data
-
-
-class SpeechLMPreprocessor(AbsPreprocessor):
-    """Preprocessor specifically for SpeechLM models"""
-
-    def __init__(
-        self,
-        token_list: List,
-        token_bias: Dict,
-        encoder_decoder_format: bool = False,
-        # codec related:
-        codec_token_per_frame: int = 1,
-        codec_token_in_use: int = None,
-        # tokenizer related: Phone & BPE
-        unk_symbol: str = "<unk>",
-        space_symbol: str = "<space>",
-        non_linguistic_symbols: Union[Path, str, Iterable[str]] = None,
-        g2p_type: str = None,
-        bpemodel: Union[Path, str, Iterable[str]] = None,
-        bpe_encode_kwargs: Dict = None,
-        text_cleaner: str = None,
-        # speaker prompt
-        speaker_prompt_length: int = 1800,
-    ):
-        self.token_list = token_list
-        self.token_bias = token_bias
-        self.encoder_decoder_format = encoder_decoder_format
-
-        self.modalities = speechlm_definitions.modalities
-        self.tasks = speechlm_definitions.tasks
-
-        self.converter = TokenIDConverter(
-            token_list=token_list,
-            unk_symbol=unk_symbol,
-        )
-        self.text_cleaner = TextCleaner(text_cleaner)
-
-        # Modality-specific utilities
-
-        # Text BPE (text_bpe):
-        if bpemodel is not None:
-            if bpe_encode_kwargs is None:
-                bpe_encode_kwargs = Dict()
-            self.bpe = build_tokenizer(
-                token_type="bpe",
-                bpemodel=bpemodel,
-                encode_kwargs=bpe_encode_kwargs,
-            )
-        else:
-            self.bpe = None
-
-        # Phones (g2p):
-        if g2p_type is not None:
-            self.g2p = build_tokenizer(
-                token_type="phn",
-                space_symbol=space_symbol,
-                non_linguistic_symbols=non_linguistic_symbols,
-                g2p_type=g2p_type,
-            )
-        else:
-            self.g2p = None
-
-        # Codec model (codec):
-        self.codec_token_per_frame = codec_token_per_frame
-        if codec_token_in_use is None:
-            codec_token_in_use = codec_token_per_frame
-            assert codec_token_in_use <= codec_token_per_frame
-        self.codec_token_in_use = codec_token_in_use
-
-        # speaker prompt
-        self.speaker_prompt_length = speaker_prompt_length
-
-    @typechecked
-    def __call__(
-        self, uid: str, data: Dict[str, Union[str, np.ndarray]]
-    ) -> Dict[str, np.ndarray]:
-
-        # (1) task parsing
-        task_name = uid.strip().split(" ")[0]
-        task = self.tasks[task_name]
-
-        # (Jinchuan): Temp code
-        for e in task.encoder_entries + task.decoder_entries:
-            if not self.modalities[e[1]].discrete:
-                raise ValueError("Continuous feature is not supported yet.")
-
-        # (2) encoder & decoder sequence
-        seqs, conti_feats = [], []  # noqa
-        n_enc_entries = len(task.encoder_entries)
-        for e_idx, entries in enumerate([task.encoder_entries, task.decoder_entries]):
-            for entry in entries:
-                name, modality, _ = entry
-
-                value, _ = self.modality_specific_processing(data[name], modality)
-                seqs.append(value)
-
-        # (3) splice
-        sos_eos = self.special_token("<sos/eos>")
-        if task.use_task_identifier:
-            task_identifier = f"<{task_name}_task>"
-        else:
-            task_identifier = "<unkown_task_identifer>"
-        task_identifier = self.special_token(task_identifier)
-
-        new_data = {}
-        if self.encoder_decoder_format:
-            new_data["enc_seq"] = np.concatenate(
-                [sos_eos] + [task_identifier] + seqs[:n_enc_entries] + [sos_eos], axis=0
-            ).reshape(-1, self.codec_token_in_use)
-            new_data["dec_seq"] = np.concatenate(
-                [sos_eos] + seqs[n_enc_entries:] + [sos_eos], axis=0
-            ).reshape(-1, self.codec_token_in_use)
-        else:
-            new_data["dec_seq"] = np.concatenate(
-                [sos_eos] + [task_identifier] + seqs + [sos_eos], axis=0
-            ).reshape(-1, self.codec_token_in_use)
-
-        prefix_len = (
-            len(new_data["dec_seq"]) - len(seqs[-1]) // self.codec_token_in_use - 1
-        )
-        new_data["prefix_len"] = np.array([prefix_len])
-        # self.diagnose(new_data) # For debug. Enable this to check the sequence format
-
-        return new_data
-
-    def special_token(self, token):
-        token_idx = self.token_list.index(token)
-        token_idx = np.array([token_idx]).repeat(self.codec_token_in_use, axis=0)
-        return token_idx
-
-    def modality_specific_processing(self, value, modality):
-
-        if modality in ["codec", "spk"]:
-            value = value.reshape(-1, self.codec_token_per_frame)
-            value = value[:, : self.codec_token_in_use]
-            value = value + self.token_bias["codec"]
-
-            if modality == "spk":
-                if len(value) <= self.speaker_prompt_length:
-                    pad_len = self.speaker_prompt_length - len(value)
-                    pad = np.tile(self.special_token("<pad>"), (pad_len, 1))
-                    value = np.concatenate([value, pad])
-                else:
-                    start = random.randint(
-                        0, len(value) - self.speaker_prompt_length - 1
-                    )
-                    value = value[start : start + self.speaker_prompt_length]
-
-            value = value.flatten()
-            conti_feat = None
-
-        # Other discrete modalities
-        elif modality in ["ssl", "text_bpe", "g2p"]:
-
-            if modality in ["text_bpe", "g2p"]:
-                value = self.text_cleaner(value)
-                tokenizer = self.bpe if modality == "text_bpe" else self.g2p
-                value = tokenizer.text2tokens(value)
-                value = self.converter.tokens2ids(value)
-                value = np.array(value)
-
-            elif modality in ["ssl"]:
-                value = value + self.token_bias["ssl"]
-
-            value = value.repeat(self.codec_token_in_use, axis=0)
-            conti_feat = None
-
-        # TODO(Jinchuan): Support continuous modalities
-        else:
-            raise NotImplementedError
-
-        modality_idx = self.special_token(f"<{modality}_start/end>")
-        value = np.concatenate([modality_idx, value])
-
-        return value, conti_feat
-
-    def diagnose(self, data):
-        """Only for debug"""
-        enc_seq = data.get("enc_seq", None)
-        dec_seq = data.get("dec_seq", None)
-
-        logging.warning("Diagnose in preprocessor ...")
-        for name, seq in [("encoder", enc_seq), ("decoder", dec_seq)]:
-            if seq is None:
-                continue
-            logging.warning(f"{name} ...")
-            for idx, patch in enumerate(seq):
-                patch = patch.tolist()
-                patch_str = ", ".join(self.converter.ids2tokens(patch))
-                logging.warning(f"Patch: {idx} -> {patch_str}")
-
 
 class Qwen2AudioPreprocessor(AbsPreprocessor):
     """Preprocessor specifically for Qwen2Audio models"""
@@ -3065,7 +2873,4 @@
             "attention_mask": attention_mask,
             "input_features": input_features,
             "feature_attention_mask": feature_attention_mask,
-        }
-=======
-        return data
->>>>>>> 0e907146
+        }