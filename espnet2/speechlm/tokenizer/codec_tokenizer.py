#!/usr/bin/env python3

# Copyright 2024 Jinchuan Tian
#  Apache 2.0  (http://www.apache.org/licenses/LICENSE-2.0)

import numpy as np
import torch

from espnet2.speechlm.tokenizer.abs_tokenizer import AbsTokenizer


class CodecTokenizer(AbsTokenizer):
    """ Codec Tokenizer implementation

    Use cases:
        - use encode and decode for discrete (de)tokenization
        - use encode_continuous and decode_continuous for continuous
          (de)tokenization
        - use forward and detokenization for discrete (de)tokenization
          with flatten sequence style, which is more friendly for
          speechlm task
    """

    def __init__(
        self,
        codec_choice: str,
        codec_fs: int,
        device: str = "cpu",
        dump_audio: bool = False,
        checkpoint_path: str = None,
        config_path: str = None,
        max_token_per_frame: int = 32,
    ):
        """Codec Tokenizer initialization

        Each of the codec implementation should assign all following features:
            self.n_codebook (int): the number of codec codebooks.
            self.size_codebook (int): the dimension of codebooks.
            self.sample_rate (int): the sample rate the model trained on.
            self.subsample (int): the subsample rate, a.k.a., frame shift.
        """

        super(CodecTokenizer, self).__init__()
        self.codec_choice = codec_choice
        self.device = device
        self.dump_audio = dump_audio

        if self.codec_choice == "ESPnet":
            from espnet2.tasks.gan_codec import GANCodecTask

            model, _ = GANCodecTask.build_model_from_file(
                config_path,
                checkpoint_path,
                device=str(device),
            )
            self.codec = model

            meta_info = self.codec.meta_info()
            self.n_codebook = min(meta_info["num_streams"], max_token_per_frame)
            self.size_codebook = meta_info["code_size_per_stream"][0]
            self.sample_rate = meta_info["fs"]
            self.subsample = meta_info["frame_shift"]

        elif self.codec_choice == "DAC":
            try:
                import dac
            except:
                raise ImportError("Install DAC with: pip install descript-audio-codec")

            model_path = dac.utils.download(
                model_type=str(codec_fs).replace("000", "khz")
            )
            self.codec = dac.DAC.load(model_path).to(device)
            self.n_codebook = self.codec.n_codebooks
            self.size_codebook = self.codec.codebook_size
            self.sample_rate = self.codec.sample_rate
            self.subsample = np.prod(self.codec.encoder_rates)

        elif self.codec_choice == "EnCodec":
            try:
                from encodec import EncodecModel
            except:
                raise ImportError("Please install Encodec with: pip install -U encodec")

            model_name = "encodec_model_" + str(codec_fs).replace("000", "khz")
            self.codec = getattr(EncodecModel, model_name)().to(device)
            # NOTE (Jinchuan): This Encodec model has 32 codebooks, which is not necessary
            # in usual cases. We only adopt 8 first codebooks, a.k.a., 6kbps.
            bandwidth = 6.0
            self.codec.set_target_bandwidth(bandwidth)
            self.n_codebook = self.codec.quantizer.get_num_quantizers_for_bandwidth(
                self.codec.frame_rate, bandwidth
            )
            self.size_codebook = self.codec.quantizer.bins
            self.sample_rate = self.codec.sample_rate
            self.subsample = np.prod(self.codec.encoder.ratios)

        elif self.codec_choice == "inhouse":
            try:
                from models.soundstream import SoundStream
                from omegaconf import OmegaConf
            except:
                raise ImportError("fail to use inhouse codec")

            model_path = "encodec_16k_6kbps_multiDisc/ckpt_01135000.pth"
            model_config = "encodec_16k_6kbps_multiDisc/config.yaml"
            config = OmegaConf.load(model_config)
            model = SoundStream(**config.generator.config)

            state_dict = torch.load(model_path, map_location="cpu")
            model.load_state_dict(state_dict["codec_model"])
            model = model.to(device)
            self.codec = model

            self.n_codebook = 8
            self.sample_rate = 16000
            self.size_codebook = 1024
            self.subsample = 320

        else:
            raise ValueError(f"Codec {codec_choice} is not supported")

    def encode(self, wavs):
        """
        Convert audio waveforms into codec codes
        Input:
            wavs (torch.Tensor): float tensor in shape [B, 1, n_sample],
        Output:
            codes (torch.Tensor): Int tensor in shape [B, T, n_codebook]
        """
        assert wavs.dim() == 3 and wavs.size(1) == 1

        if self.codec_choice == "ESPnet":
            codes = self.codec.encode(wavs)
            codes = codes.permute(1, 2, 0)[:, :, :self.n_codebook]

        elif self.codec_choice == "DAC":
            codes = self.codec.encode(wavs)[1]
            codes = codes.transpose(1, 2)

        elif self.codec_choice == "EnCodec":
            encoded_frames = self.codec.encode(wavs)
            codes = encoded_frames[0][0].transpose(1, 2)

        elif self.codec_choice == "inhouse":
            codes = self.codec.encode(wavs).permute(1, 2, 0)

        else:
            raise NotImplementedError

        return codes

    def encode_continuous(self, wavs):
        """
        Convert audio waveforms into continuous codec encoding results
        Input:
            wavs (torch.Tensor): float tensor in shape [B, 1, n_sample],
        Output:
            z (torch.Tensor): float tensor in shape [B, T, D]
        """

        if self.codec_choice == "ESPnet":
            z = self.codec.encode_continuous(wavs)
            z = z.transpose(1, 2)

        elif self.codec_choice == "DAC":
            z = self.codec.encode(wavs)[0]
            z = z.transpose(1, 2)

        else:
            raise NotImplementedError

        return z

    def decode(self, codes):
        """
        Recover the waveform from the codes.
        Input:
            codes (torch.Tensor): Int tensor in shape [B, T, n_codebook]
        Output:
            waveform (torch.Tensor): float tensor in shape [B, n_sample]
        """
        if self.codec_choice == "ESPnet":
            codes = codes.permute(2, 0, 1)
            waveform = self.codec.decode(codes).squeeze(1)

        elif self.codec_choice == "DAC":
            z = self.codec.quantizer.from_codes(codes.transpose(1, 2))[0]
            waveform = self.codec.decode(z).squeeze(1)

        elif self.codec_choice == "EnCodec":
            encoded_frames = [(codes.transpose(1, 2), None)]
            waveform = self.codec.decode(encoded_frames).squeeze(1)

        elif self.codec_choice == "inhouse":
            codes = codes.permute(2, 0, 1)
            wav = self.codec.decode(codes).squeeze(1)
            return wav

        else:
            raise NotImplementedError

        return waveform
<<<<<<< HEAD
    
=======
<<<<<<< HEAD

=======

    @torch.no_grad()
>>>>>>> 2d7cc449fa31de26cf1e6798e574795f98f7c8e4
>>>>>>> bfff4db1
    def decode_continuous(self, z):
        """
        Recover the waveform from the continuous representations of codec
        Input:
            z (torch.Tensor): Float tensor in shape [B, T, D], codec
              continuous representations
        Output:
            waveform (torch.Tensor): float tensor in shape [B, n_sample]
        """
        if self.codec_choice == "ESPnet":
            z = z.transpose(1, 2)
            waveform = self.codec.decode_continuous(z).squeeze(1)

        elif self.codec_choice == "DAC":
            z = z.transpose(1, 2)
            waveform = self.codec.decode(z).squeeze(1)

        else:
            raise NotImplementedError

        return waveform

    def forward(self, wavs):
        """
        Convert audio waveforms into flatten codec codes and resynthesis the audio
        Input:
            wavs (torch.Tensor): float tensor in shape [B, 1, n_sample],
        Output:
            codes (torch.Tensor): Int tensor in shape [B, T * n_codebook],
            resyn_audio (torch.Tensor): float tensor in shape [B, n_samples]
        """
        codes = self.encode(wavs)

        if self.dump_audio:
            resyn_audio = self.decode(codes)
        else:
            resyn_audio = None

        shift = torch.arange(self.n_codebook).to(self.device)
        codes += shift.view(1, 1, -1) * self.size_codebook
        codes = codes.int().flatten(start_dim=1)

        return codes, resyn_audio

    def detokenize(self, codes, n_codebook=None):
        """
        Convert flatten codec codes into resynthesis the audio
        Input:
            codes (torch.Tensor): int tensor in shape [B, T * n_codebook],
                or [T * n_codebook]
        Output:
            waveform (torch.Tensor): float tensor in shape [B, n_sample],
                or [n_sample]
        """

        has_batch = codes.dim() == 2
        if not has_batch:
            codes = codes.unsqueeze(0)

        B, Tnq = codes.size()
        n_codebook = self.n_codebook if n_codebook is None else n_codebook
        assert Tnq % n_codebook == 0, (n_codebook, codes.size())
        codes = codes.view(B, Tnq // self.n_codebook, self.n_codebook)

        for l_idx in range(n_codebook):
            codes[:, :, l_idx] -= l_idx * self.size_codebook

        waveform = self.decode(codes)
        if not has_batch:
            waveform = waveform.squeeze(0)

        return waveform

if __name__ == "__main__":
    # a simple use case for batch processing
    device = "cuda:0"
    codec = CodecTokenizer(
        codec_choice="ESPnet",
        codec_fs=16000,
        device=device,
        dump_audio=True,
        checkpoint_path="espnet_codec/16khz_soundstream/train.total_count.best.pth",
        config_path="espnet_codec/16khz_soundstream/config.yaml",
    )

    import soundfile as sf
    waveform, sr = sf.read("1272-128104-0004.wav")
    waveform = torch.from_numpy(waveform).view(1, 1, -1).to(device).float() # [B, C, n_sample]
    waveform = waveform.repeat(2, 1, 1)

    with torch.no_grad():
        # discrete
        codes = codec.encode(waveform)
        print(f"cdoes: ", codes.size())
        resyn_audio = codec.decode(codes)
        print(f"audio1", resyn_audio.size())
        resyn_audio = resyn_audio[0].cpu().numpy()
        sf.write("resyn1.wav", resyn_audio, sr)

        # continuous
        z = codec.encode_continuous(waveform)
        print(f"z: ", z.size())
        resyn_audio2 = codec.decode_continuous(z)
        print(f"audio2", resyn_audio2.size())
        resyn_audio2 = resyn_audio2[0].cpu().numpy()
        sf.write("resyn2.wav", resyn_audio2, sr)

        # high level API for speechlm
        flatten_codes, _ = codec(waveform)
        print(f"flatten_codes", flatten_codes.size())
        resyn_audio3 = codec.detokenize(flatten_codes)
        print("resyn", resyn_audio3.size())
        resyn_audio3 = resyn_audio3[0].cpu().numpy()
        sf.write("resyn3.wav", resyn_audio3, sr)<|MERGE_RESOLUTION|>--- conflicted
+++ resolved
@@ -201,16 +201,7 @@
             raise NotImplementedError
 
         return waveform
-<<<<<<< HEAD
-    
-=======
-<<<<<<< HEAD
-
-=======
-
-    @torch.no_grad()
->>>>>>> 2d7cc449fa31de26cf1e6798e574795f98f7c8e4
->>>>>>> bfff4db1
+
     def decode_continuous(self, z):
         """
         Recover the waveform from the continuous representations of codec
