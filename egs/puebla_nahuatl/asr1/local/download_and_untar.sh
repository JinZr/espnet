--- conflicted
+++ resolved
@@ -69,12 +69,8 @@
 
   if [ x$part != x ]; then
       for x in $(seq 0 $part); do
-<<<<<<< HEAD
-          if ! wget --no-check-certificate ${url}${x}; then
-=======
           echo "downloading ${url}${x}"
           if ! wget -N --no-check-certificate ${url}${x}; then
->>>>>>> 1dc73483
             echo "$0: error executing wget ${url}${x}"
             exit 1;
           fi
@@ -83,11 +79,7 @@
       echo "start combining"
       cat ${file_list} > ${filename}
   else
-<<<<<<< HEAD
-      if ! wget --no-check-certificate $url; then
-=======
       if ! wget -N --no-check-certificate $url; then
->>>>>>> 1dc73483
         echo "$0: error executing wget $url"
         exit 1;
       fi
